<<<<<<< HEAD
const { loadEnvConfig } = require("@next/env");

// Load environment variables from the project root (monorepo setup)
// const projectDir = process.cwd().includes("apps/web")
//   ? process.cwd().replace("/apps/web", "").replace("\\apps\\web", "")
//   : process.cwd();

// loadEnvConfig(projectDir);

=======
>>>>>>> a203c686
/** @type {import('next').NextConfig} */
const nextConfig = {
  transpilePackages: ["@local-events-hub/database"],
  eslint: {
    // Warning: This allows production builds to successfully complete even if
    // your project has ESLint errors. We'll fix these issues after deployment.
    ignoreDuringBuilds: true,
  },
  images: {
    remotePatterns: [
      {
        protocol: "https",
        hostname: "**.supabase.co",
      },
      {
        protocol: "https",
        hostname: "images.unsplash.com",
      },
    ],
  },
  // React strict mode configuration (disabled temporarily for auth debugging)
  // Note: This is only for development debugging. Re-enable for production!
  reactStrictMode: process.env.DISABLE_STRICT_MODE === "true" ? false : true,
  // Removed API rewrites since we're now using Supabase Edge Functions directly
};

module.exports = nextConfig;<|MERGE_RESOLUTION|>--- conflicted
+++ resolved
@@ -1,15 +1,3 @@
-<<<<<<< HEAD
-const { loadEnvConfig } = require("@next/env");
-
-// Load environment variables from the project root (monorepo setup)
-// const projectDir = process.cwd().includes("apps/web")
-//   ? process.cwd().replace("/apps/web", "").replace("\\apps\\web", "")
-//   : process.cwd();
-
-// loadEnvConfig(projectDir);
-
-=======
->>>>>>> a203c686
 /** @type {import('next').NextConfig} */
 const nextConfig = {
   transpilePackages: ["@local-events-hub/database"],
